--- conflicted
+++ resolved
@@ -9,11 +9,7 @@
 pad_district_numbers: False     # Pad district numbers with leading 0s
 
 # Output info:
-<<<<<<< HEAD
-total_steps: 100                # Total number of accepted maps to generate
-=======
 total_steps: 100000             # Total number of accepted maps to generate
->>>>>>> 3bf95217
 output_path: 'results_NC.csv'   # File path for output CSV
 
 # Election info:
